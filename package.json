{
  "name": "quran-manuscript-analysis",
<<<<<<< HEAD
  "version": "1.5.1",
=======
  "version": "1.4.25",
>>>>>>> 579bb787
  "private": true,
  "dependencies": {
    "@capacitor/cli": "^7.2.0",
    "@capacitor/clipboard": "^7.0.1",
    "@capacitor/core": "^7.2.0",
    "@capacitor/ios": "^7.2.0",
    "@supabase/supabase-js": "^2.50.0",
    "@testing-library/dom": "^10.4.0",
    "@testing-library/jest-dom": "^6.6.3",
    "@testing-library/react": "^16.3.0",
    "@testing-library/user-event": "^13.5.0",
    "csv-parser": "^3.2.0",
    "lodash": "^4.17.21",
    "openai": "^5.1.1",
    "react": "^19.1.0",
    "react-dom": "^19.1.0",
    "react-icons": "^5.5.0",
    "react-scripts": "5.0.1",
    "recharts": "^2.15.3",
    "web-vitals": "^2.1.4",
    "xlsx": "^0.18.5"
  },
  "scripts": {
    "start": "react-scripts start",
    "build": "react-scripts build",
    "test": "react-scripts test",
    "eject": "react-scripts eject",
    "ios:setup": "npm install @capacitor/core @capacitor/ios @capacitor/cli && npx cap init",
    "ios:build": "npm run build && npx cap sync ios",
    "ios:open": "npx cap open ios"
  },
  "eslintConfig": {
    "extends": [
      "react-app",
      "react-app/jest"
    ]
  },
  "browserslist": {
    "production": [
      ">0.2%",
      "not dead",
      "not op_mini all"
    ],
    "development": [
      "last 1 chrome version",
      "last 1 firefox version",
      "last 1 safari version"
    ]
  },
  "devDependencies": {
    "autoprefixer": "^10.4.21",
    "postcss": "^8.5.3",
    "tailwindcss": "^4.1.4"
  }
}<|MERGE_RESOLUTION|>--- conflicted
+++ resolved
@@ -1,10 +1,6 @@
 {
   "name": "quran-manuscript-analysis",
-<<<<<<< HEAD
-  "version": "1.5.1",
-=======
-  "version": "1.4.25",
->>>>>>> 579bb787
+  "version": "1.5.16",
   "private": true,
   "dependencies": {
     "@capacitor/cli": "^7.2.0",
