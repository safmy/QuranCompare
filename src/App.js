import React, { useState, useEffect, useRef } from 'react';
import './App.css';
import QuranSearch from './components/QuranSearch';
import QuranVectorSearch from './components/QuranVectorSearch';
import QuranVerseLookup from './components/QuranVerseLookup';
import QuranCompare from './components/QuranCompare';
// import EnhancedDebaterBot from './components/EnhancedDebaterBot'; // Removed for iOS
import RootSearch from './components/RootSearch';
import Domain from './components/Domain';
import AuthCallback from './components/AuthCallback';
// import PaymentSuccess from './components/PaymentSuccess'; // Removed for iOS
// import PaymentCancel from './components/PaymentCancel'; // Removed for iOS
import LanguageSwitcher from './components/LanguageSwitcher';
// import UserProfile from './components/UserProfile'; // Removed for iOS
import UserProfileIOS from './components/UserProfileIOS'; // iOS version without payments
import SidebarMenu from './components/SidebarMenu';
import { LanguageProvider, useLanguage } from './contexts/LanguageContext';
import { AuthProvider } from './contexts/AuthContext';
import { checkPremiumAccess, PREMIUM_FEATURES } from './config/premium';
import { appConfig } from './config/app';

function AppContent() {
  const { currentLanguage, changeLanguage } = useLanguage();
  
  const [activeTab, setActiveTab] = useState(() => {
    return sessionStorage.getItem('activeTab') || 'lookup';
  });
  const [isDarkMode, setIsDarkMode] = useState(() => {
    const savedMode = localStorage.getItem('darkMode');
    if (savedMode !== null) return savedMode === 'true';
    return window.matchMedia('(prefers-color-scheme: dark)').matches;
  });
  const [verseRangeForLookup, setVerseRangeForLookup] = useState(() => {
    return sessionStorage.getItem('verseRangeForLookup') || '';
  });
  const [compareVerses, setCompareVerses] = useState(() => {
    const saved = sessionStorage.getItem('compareVerses');
    return saved ? JSON.parse(saved) : [];
  });
  
  // Component state persistence
  const [lookupState, setLookupState] = useState(() => {
    const saved = sessionStorage.getItem('lookupState');
    return saved ? JSON.parse(saved) : {};
  });
  const [vectorSearchState, setVectorSearchState] = useState(() => {
    const saved = sessionStorage.getItem('vectorSearchState');
    return saved ? JSON.parse(saved) : {};
  });
  
  const [showDomain, setShowDomain] = useState(false);
  
  const verseLookupRef = useRef(null);
  const compareRef = useRef(null);
  
  // Save state to sessionStorage when values change
  useEffect(() => {
    sessionStorage.setItem('activeTab', activeTab);
  }, [activeTab]);
  
  useEffect(() => {
    localStorage.setItem('darkMode', isDarkMode);
    if (isDarkMode) {
      document.body.classList.add('dark-mode');
    } else {
      document.body.classList.remove('dark-mode');
    }
  }, [isDarkMode]);
  
  useEffect(() => {
    sessionStorage.setItem('verseRangeForLookup', verseRangeForLookup);
  }, [verseRangeForLookup]);
  
  useEffect(() => {
    sessionStorage.setItem('compareVerses', JSON.stringify(compareVerses));
  }, [compareVerses]);
  
  useEffect(() => {
    sessionStorage.setItem('lookupState', JSON.stringify(lookupState));
  }, [lookupState]);
  
  useEffect(() => {
    sessionStorage.setItem('vectorSearchState', JSON.stringify(vectorSearchState));
  }, [vectorSearchState]);

  useEffect(() => {
    // Listen for verse range events from other components
    const handleOpenVerseRange = (event) => {
      setVerseRangeForLookup(event.detail.range);
      setActiveTab('lookup');
      // Scroll to top when switching to lookup tab
      setTimeout(() => {
        window.scrollTo({ top: 0, behavior: 'smooth' });
      }, 100);
    };
    
    // Listen for navigate to compare events
    const handleNavigateToCompare = (event) => {
      const verses = event.detail.verses || JSON.parse(sessionStorage.getItem('compareVerses') || '[]');
      setCompareVerses(verses);
      
      // Store memorization mode if enabled
      if (event.detail.enableMemorization) {
        sessionStorage.setItem('enableMemorization', 'true');
      }
      
      setActiveTab('compare');
    };
    
    // Listen for navigate to root search events
    const handleOpenRootSearch = (event) => {
      const { query, mode } = event.detail;
      // Store the query in session storage for the root search component
      sessionStorage.setItem('rootSearchQuery', query);
      sessionStorage.setItem('rootSearchMode', mode);
      setActiveTab('roots');
    };
    
    // Listen for semantic search events
    const handleOpenSemanticSearch = (event) => {
      const { query, source } = event.detail;
      // Store the query and source in session storage for the vector search component
      sessionStorage.setItem('vectorSearchQuery', query);
      if (source) {
        sessionStorage.setItem('vectorSearchSource', source);
      }
      setActiveTab('vectorsearch');
    };
    
    // Listen for state updates from child components
    const handleStateUpdate = (event) => {
      const { component, state } = event.detail;
      if (component === 'lookup') {
        setLookupState(state);
      } else if (component === 'vectorSearch') {
        setVectorSearchState(state);
      }
    };
    
    window.addEventListener('openVerseRange', handleOpenVerseRange);
    window.addEventListener('navigateToCompare', handleNavigateToCompare);
    window.addEventListener('openRootSearch', handleOpenRootSearch);
    window.addEventListener('openSemanticSearch', handleOpenSemanticSearch);
    window.addEventListener('updateComponentState', handleStateUpdate);
    
    return () => {
      window.removeEventListener('openVerseRange', handleOpenVerseRange);
      window.removeEventListener('navigateToCompare', handleNavigateToCompare);
      window.removeEventListener('openRootSearch', handleOpenRootSearch);
      window.removeEventListener('openSemanticSearch', handleOpenSemanticSearch);
      window.removeEventListener('updateComponentState', handleStateUpdate);
    };
  }, []);

  const tabs = [
    { 
      id: 'lookup', 
      label: 'Verse Lookup', 
      component: <QuranVerseLookup 
        key={verseRangeForLookup} 
        initialRange={verseRangeForLookup}
        savedState={lookupState}
      /> 
    },
    { 
      id: 'vectorsearch', 
      label: 'Semantic Search', 
      component: <QuranVectorSearch
        savedState={vectorSearchState}
      /> 
    },
    { id: 'compare', label: 'Compare', component: <QuranCompare key={compareVerses.join(',')} initialVerses={compareVerses} /> },
    { id: 'roots', label: '🌳 Root Search', component: <RootSearch /> },
    // AI Debater removed for iOS build
    {
      id: 'discord',
      label: (
        <span style={{ display: 'flex', alignItems: 'center', gap: '5px' }}>
          <svg width="20" height="20" viewBox="0 0 24 24" fill="currentColor">
            <path d="M20.317 4.37a19.791 19.791 0 0 0-4.885-1.515a.074.074 0 0 0-.079.037c-.21.375-.444.864-.608 1.25a18.27 18.27 0 0 0-5.487 0a12.64 12.64 0 0 0-.617-1.25a.077.077 0 0 0-.079-.037A19.736 19.736 0 0 0 3.677 4.37a.07.07 0 0 0-.032.027C.533 9.046-.32 13.58.099 18.057a.082.082 0 0 0 .031.057a19.9 19.9 0 0 0 5.993 3.03a.078.078 0 0 0 .084-.028a14.09 14.09 0 0 0 1.226-1.994a.076.076 0 0 0-.041-.106a13.107 13.107 0 0 1-1.872-.892a.077.077 0 0 1-.008-.128a10.2 10.2 0 0 0 .372-.292a.074.074 0 0 1 .077-.01c3.928 1.793 8.18 1.793 12.062 0a.074.074 0 0 1 .078.01c.12.098.246.198.373.292a.077.077 0 0 1-.006.127a12.299 12.299 0 0 1-1.873.892a.077.077 0 0 0-.041.107c.36.698.772 1.362 1.225 1.993a.076.076 0 0 0 .084.028a19.839 19.839 0 0 0 6.002-3.03a.077.077 0 0 0 .032-.054c.5-5.177-.838-9.674-3.549-13.66a.061.061 0 0 0-.031-.03zM8.02 15.33c-1.183 0-2.157-1.085-2.157-2.419c0-1.333.956-2.419 2.157-2.419c1.21 0 2.176 1.096 2.157 2.42c0 1.333-.956 2.418-2.157 2.418zm7.975 0c-1.183 0-2.157-1.085-2.157-2.419c0-1.333.955-2.419 2.157-2.419c1.21 0 2.176 1.096 2.157 2.42c0 1.333-.946 2.418-2.157 2.418z"/>
          </svg>
          Discord
        </span>
      ),
      component: (
        <div style={{ 
          display: 'flex', 
          justifyContent: 'center', 
          alignItems: 'center', 
          minHeight: '60vh',
          flexDirection: 'column',
          gap: '20px',
          padding: '20px'
        }}>
          <h2 style={{ color: '#6b46c1', marginBottom: '10px' }}>Join Our Discord Community</h2>
          <p style={{ fontSize: '18px', color: '#666', textAlign: 'center', maxWidth: '600px' }}>
            Connect with other users, ask questions, share insights, and discuss the Quran with our community.
          </p>
          <a 
            href="https://discord.gg/submission" 
            target="_blank" 
            rel="noopener noreferrer"
            style={{
              display: 'inline-flex',
              alignItems: 'center',
              gap: '10px',
              padding: '15px 30px',
              background: '#5865F2',
              color: 'white',
              textDecoration: 'none',
              borderRadius: '8px',
              fontSize: '18px',
              fontWeight: '600',
              transition: 'all 0.3s ease',
              boxShadow: '0 4px 12px rgba(88, 101, 242, 0.3)'
            }}
            onMouseEnter={(e) => {
              e.target.style.background = '#4752C4';
              e.target.style.transform = 'translateY(-2px)';
              e.target.style.boxShadow = '0 6px 16px rgba(88, 101, 242, 0.4)';
            }}
            onMouseLeave={(e) => {
              e.target.style.background = '#5865F2';
              e.target.style.transform = 'translateY(0)';
              e.target.style.boxShadow = '0 4px 12px rgba(88, 101, 242, 0.3)';
            }}
          >
            <svg width="24" height="24" viewBox="0 0 24 24" fill="currentColor">
              <path d="M20.317 4.37a19.791 19.791 0 0 0-4.885-1.515a.074.074 0 0 0-.079.037c-.21.375-.444.864-.608 1.25a18.27 18.27 0 0 0-5.487 0a12.64 12.64 0 0 0-.617-1.25a.077.077 0 0 0-.079-.037A19.736 19.736 0 0 0 3.677 4.37a.07.07 0 0 0-.032.027C.533 9.046-.32 13.58.099 18.057a.082.082 0 0 0 .031.057a19.9 19.9 0 0 0 5.993 3.03a.078.078 0 0 0 .084-.028a14.09 14.09 0 0 0 1.226-1.994a.076.076 0 0 0-.041-.106a13.107 13.107 0 0 1-1.872-.892a.077.077 0 0 1-.008-.128a10.2 10.2 0 0 0 .372-.292a.074.074 0 0 1 .077-.01c3.928 1.793 8.18 1.793 12.062 0a.074.074 0 0 1 .078.01c.12.098.246.198.373.292a.077.077 0 0 1-.006.127a12.299 12.299 0 0 1-1.873.892a.077.077 0 0 0-.041.107c.36.698.772 1.362 1.225 1.993a.076.076 0 0 0 .084.028a19.839 19.839 0 0 0 6.002-3.03a.077.077 0 0 0 .032-.054c.5-5.177-.838-9.674-3.549-13.66a.061.061 0 0 0-.031-.03zM8.02 15.33c-1.183 0-2.157-1.085-2.157-2.419c0-1.333.956-2.419 2.157-2.419c1.21 0 2.176 1.096 2.157 2.42c0 1.333-.956 2.418-2.157 2.418zm7.975 0c-1.183 0-2.157-1.085-2.157-2.419c0-1.333.955-2.419 2.157-2.419c1.21 0 2.176 1.096 2.157 2.42c0 1.333-.946 2.418-2.157 2.418z"/>
            </svg>
            Join Discord Server
          </a>
          <p style={{ fontSize: '14px', color: '#999', marginTop: '10px' }}>
            Free to join • Active community • Daily discussions
          </p>
        </div>
      )
    }
  ];

  // Check for special routes after all hooks are declared
  if (window.location.pathname === '/auth/callback') {
    return <AuthCallback />;
  }
  // Payment routes removed for iOS

  return (
    <div className="App">
      <header style={{
        backgroundColor: isDarkMode ? "#1e1e1e" : "#6b46c1",
        padding: "20px",
        color: "white",
        display: "flex",
        flexDirection: "column",
        gap: "15px",
        position: "sticky",
        top: 0,
        zIndex: 999,
        boxShadow: "0 2px 8px rgba(0,0,0,0.15)",
        borderBottom: isDarkMode ? "1px solid #333" : "none"
      }}>
        <div style={{
          display: "flex",
          justifyContent: "space-between",
          alignItems: "center",
          flexWrap: "wrap",
          gap: "15px",
          position: "relative"
        }}>
          <div style={{
            display: "flex",
            alignItems: "center",
            gap: "15px",
            flex: 1
          }}>
            <SidebarMenu />
            <h1 style={{
              fontSize: "24px", 
              fontWeight: "bold", 
              margin: 0,
              display: "flex",
              alignItems: "center",
              gap: "12px",
              flex: 1,
              justifyContent: "center"
            }}>
              Quran Analysis & Comparison Tool
              <span 
                onClick={() => setShowDomain(true)}
                style={{
                  fontSize: "14px",
                  color: "rgba(255,255,255,0.8)",
                  fontWeight: "normal",
                  backgroundColor: "rgba(255,255,255,0.15)",
                  padding: "4px 10px",
                  borderRadius: "12px",
                  border: "1px solid rgba(255,255,255,0.2)",
                  cursor: "pointer",
                  transition: "all 0.2s ease"
                }}
                onMouseEnter={(e) => {
                  e.target.style.backgroundColor = "rgba(255,255,255,0.25)";
                  e.target.style.borderColor = "rgba(255,255,255,0.4)";
                }}
                onMouseLeave={(e) => {
                  e.target.style.backgroundColor = "rgba(255,255,255,0.15)";
                  e.target.style.borderColor = "rgba(255,255,255,0.2)";
                }}
              >
                v{appConfig.version}
              </span>
            </h1>
<<<<<<< HEAD
=======
            <span style={{
              fontSize: "10px",
              color: "rgba(255,255,255,0.7)",
              position: "absolute",
              top: "-8px",
              right: "0"
            }}>
              v1.4.25
            </span>
>>>>>>> 579bb787
          </div>
          <div style={{
            display: "flex",
            alignItems: "center",
            gap: "15px"
          }}>
            <LanguageSwitcher 
              currentLanguage={currentLanguage}
              onLanguageChange={changeLanguage}
              compact={true}
            />
            <button
              onClick={() => setIsDarkMode(!isDarkMode)}
              style={{
                background: isDarkMode ? 'rgba(255,255,255,0.1)' : 'rgba(255,255,255,0.2)',
                border: `1px solid ${isDarkMode ? 'rgba(255,255,255,0.2)' : 'rgba(255,255,255,0.3)'}`,
                borderRadius: '8px',
                padding: '8px 12px',
                color: 'white',
                cursor: 'pointer',
                fontSize: '16px',
                transition: 'all 0.2s ease',
                display: 'flex',
                alignItems: 'center',
                gap: '6px',
                boxShadow: '0 2px 4px rgba(0,0,0,0.1)'
              }}
              onMouseOver={(e) => {
                e.target.style.background = isDarkMode ? 'rgba(255,255,255,0.2)' : 'rgba(255,255,255,0.3)';
                e.target.style.transform = 'translateY(-1px)';
                e.target.style.boxShadow = '0 4px 8px rgba(0,0,0,0.15)';
              }}
              onMouseOut={(e) => {
                e.target.style.background = isDarkMode ? 'rgba(255,255,255,0.1)' : 'rgba(255,255,255,0.2)';
                e.target.style.transform = 'translateY(0)';
                e.target.style.boxShadow = '0 2px 4px rgba(0,0,0,0.1)';
              }}
              title={isDarkMode ? 'Switch to Light Mode' : 'Switch to Dark Mode'}
            >
              {isDarkMode ? '☀️' : '🌙'}
            </button>
            <UserProfileIOS />
          </div>
        </div>
        <nav style={{
          display: "flex",
          flexWrap: "wrap",
          gap: "10px"
        }}>
          {tabs.map(tab => (
            <button
              key={tab.id}
              onClick={() => setActiveTab(tab.id)}
              style={{
                padding: "10px 20px",
                backgroundColor: activeTab === tab.id 
                  ? (isDarkMode ? "#4a4a4a" : "#8b5cf6") 
                  : (isDarkMode ? "rgba(255,255,255,0.05)" : "rgba(255,255,255,0.1)"),
                color: "white",
                border: `1px solid ${isDarkMode ? "rgba(255,255,255,0.1)" : "rgba(255,255,255,0.2)"}`,
                borderRadius: "8px",
                cursor: "pointer",
                transition: "all 0.2s ease",
                fontWeight: activeTab === tab.id ? "600" : "400",
                boxShadow: activeTab === tab.id ? "0 2px 4px rgba(0,0,0,0.2)" : "none"
              }}
              onMouseOver={(e) => {
                if (activeTab !== tab.id) {
                  e.target.style.backgroundColor = isDarkMode ? "rgba(255,255,255,0.1)" : "rgba(255,255,255,0.2)";
                }
              }}
              onMouseOut={(e) => {
                if (activeTab !== tab.id) {
                  e.target.style.backgroundColor = isDarkMode ? "rgba(255,255,255,0.05)" : "rgba(255,255,255,0.1)";
                }
              }}
            >
              {tab.label}
            </button>
          ))}
        </nav>
      </header>
      <main style={{
        padding: "20px", 
        minHeight: "80vh",
        backgroundColor: isDarkMode ? "#121212" : "#fafafa",
        transition: "background-color 0.3s ease"
      }}>
        {tabs.find(tab => tab.id === activeTab)?.component}
      </main>
      <footer style={{
        padding: "20px", 
        backgroundColor: isDarkMode ? "#1a1a1a" : "#f5f5f5", 
        color: isDarkMode ? "#ccc" : "#666", 
        textAlign: "center",
        borderTop: `1px solid ${isDarkMode ? "#333" : "#e0e0e0"}`
      }}>
        <p style={{ margin: 0, fontSize: "14px" }}>© 2025 Quran Analysis & Comparison Tool</p>
      </footer>
      {showDomain && (
        <div style={{
          position: 'fixed',
          top: 0,
          left: 0,
          right: 0,
          bottom: 0,
          backgroundColor: 'rgba(0, 0, 0, 0.9)',
          zIndex: 9999,
          display: 'flex',
          alignItems: 'center',
          justifyContent: 'center'
        }}>
          <div style={{
            width: '90%',
            maxWidth: '900px',
            maxHeight: '90vh',
            overflowY: 'auto',
            position: 'relative'
          }}>
            <button
              onClick={() => setShowDomain(false)}
              style={{
                position: 'absolute',
                top: '20px',
                left: '20px',
                background: 'rgba(255, 255, 255, 0.1)',
                border: '1px solid rgba(255, 255, 255, 0.3)',
                borderRadius: '50%',
                width: '40px',
                height: '40px',
                color: 'white',
                fontSize: '24px',
                cursor: 'pointer',
                zIndex: 10000,
                display: 'flex',
                alignItems: 'center',
                justifyContent: 'center',
                transition: 'all 0.2s ease'
              }}
              onMouseEnter={(e) => {
                e.target.style.background = 'rgba(255, 255, 255, 0.2)';
                e.target.style.transform = 'scale(1.1)';
              }}
              onMouseLeave={(e) => {
                e.target.style.background = 'rgba(255, 255, 255, 0.1)';
                e.target.style.transform = 'scale(1)';
              }}
              title="Close"
            >
              ×
            </button>
            <Domain onClose={() => setShowDomain(false)} />
          </div>
        </div>
      )}
    </div>
  );
}

function App() {
  return (
    <AuthProvider>
      <LanguageProvider>
        <AppContent />
      </LanguageProvider>
    </AuthProvider>
  );
}

export default App;
<<<<<<< HEAD
// Trigger Netlify deployment - Fri 13 Dec 2024 - v1.5.15 - Remove repetitive root display under related words
=======
// Trigger Netlify deployment - Mon 10 Jun 2025 22:00:00 GMT - v1.4.25 - iOS build without Stripe payments and AI debater
>>>>>>> 579bb787
<|MERGE_RESOLUTION|>--- conflicted
+++ resolved
@@ -310,18 +310,6 @@
                 v{appConfig.version}
               </span>
             </h1>
-<<<<<<< HEAD
-=======
-            <span style={{
-              fontSize: "10px",
-              color: "rgba(255,255,255,0.7)",
-              position: "absolute",
-              top: "-8px",
-              right: "0"
-            }}>
-              v1.4.25
-            </span>
->>>>>>> 579bb787
           </div>
           <div style={{
             display: "flex",
@@ -492,8 +480,4 @@
 }
 
 export default App;
-<<<<<<< HEAD
-// Trigger Netlify deployment - Fri 13 Dec 2024 - v1.5.15 - Remove repetitive root display under related words
-=======
-// Trigger Netlify deployment - Mon 10 Jun 2025 22:00:00 GMT - v1.4.25 - iOS build without Stripe payments and AI debater
->>>>>>> 579bb787
+// Trigger Netlify deployment - Fri 13 Dec 2024 - v1.5.16 - Display actual Arabic words with verse references under English words